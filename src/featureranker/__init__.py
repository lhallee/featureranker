<<<<<<< HEAD
<<<<<<< Updated upstream
__version__ = "1.0.0"
=======
=======
>>>>>>> ffbff728
"""
Feature Ranker - A package for ranking features using multiple methods.

This package provides functions for:
- Data preprocessing and visualization
- Feature ranking using various methods
- Voting aggregation of feature rankings
- Visualization of feature importances and model performance
- Feature clustering capabilities
"""

__version__ = "1.2.2"

# Import key functions for easier access
from .utils import *
from .rankers import *
from .plots import *
<<<<<<< HEAD
from .clustering import *
>>>>>>> Stashed changes
=======
from .clustering import *
>>>>>>> ffbff728
<|MERGE_RESOLUTION|>--- conflicted
+++ resolved
@@ -1,9 +1,3 @@
-<<<<<<< HEAD
-<<<<<<< Updated upstream
-__version__ = "1.0.0"
-=======
-=======
->>>>>>> ffbff728
 """
 Feature Ranker - A package for ranking features using multiple methods.
 
@@ -21,9 +15,4 @@
 from .utils import *
 from .rankers import *
 from .plots import *
-<<<<<<< HEAD
-from .clustering import *
->>>>>>> Stashed changes
-=======
-from .clustering import *
->>>>>>> ffbff728
+from .clustering import *